--- conflicted
+++ resolved
@@ -81,11 +81,7 @@
         }
 
         /**
-<<<<<<< HEAD
-         * Fill the buffer to 0
-=======
          * Fill the buffer with 0
->>>>>>> 6b9344a9
          */
         void clear();
 
